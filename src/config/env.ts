--- conflicted
+++ resolved
@@ -13,13 +13,10 @@
     SUPABASE_KEY: str(),
     AWS_REGION: str({ default: 'ap-southeast-1' }),
     SES_SENDER_EMAIL: str({ default: 'integreatapi@gmail.com' }),
-<<<<<<< HEAD
     PHIL_SMS_API_URL: str({
       default: 'https://app.philsms.com/api/v3',
       desc: 'Base URL for PHIL SMS API'
     }),
     PHIL_SMS_API_KEY: str(),
-=======
     GOOGLE_MAPS_API_KEY: str(),
->>>>>>> 6e3ff495
 });