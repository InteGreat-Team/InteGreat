--- conflicted
+++ resolved
@@ -22,11 +22,7 @@
   "homepage": "https://github.com/HazelMaeBea/InteGreat#readme",
   "dependencies": {
     "@aws-sdk/client-ses": "^3.758.0",
-<<<<<<< HEAD
-=======
-    "@aws-sdk/client-sns": "^3.758.0",
     "@googlemaps/google-maps-services-js": "^3.4.0",
->>>>>>> 6e3ff495
     "@supabase/supabase-js": "^2.49.1",
     "axios": "^1.8.1",
     "cors": "^2.8.5",
