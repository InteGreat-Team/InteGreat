<<<<<<< HEAD
#!/usr/bin/env node
import 'source-map-support/register';
import * as cdk from 'aws-cdk-lib';
import * as dotenv from 'dotenv';
import * as path from 'path';
import { ApiStack } from '../lib/api-stack';

// Load environment variables from both .env files
dotenv.config({ path: path.join(__dirname, '../../.env') });

const app = new cdk.App();
new ApiStack(app, 'IntegreatStack', {
  env: {
    account: process.env.CDK_DEFAULT_ACCOUNT,
    region: process.env.CDK_DEFAULT_REGION || 'ap-southeast-1',
  },
});
=======
import * as cdk from 'aws-cdk-lib';
import { AuthStack }  from '../lib/auth-stack';
import { StorageStack } from '../lib/storage-stack';
import { IamStack }    from '../lib/iam-stack';

const app = new cdk.App();

// Set environment configuration with ap-southeast-1 region
const env = { 
  region: 'ap-southeast-1',
  account: process.env.CDK_DEFAULT_ACCOUNT
};

/**
 * MULTI-TENANT ARCHITECTURE OVERVIEW
 * ==================================
 * 
 * This CDK app creates a complete multi-tenant infrastructure where each tenant/project
 * has its own isolated stack of AWS resources:
 * 
 * 1. Each tenant gets its own Cognito Identity Pool connected to Firebase Auth
 * 2. Each tenant gets its own S3 bucket for storing files
 * 3. Each tenant gets its own IAM role with permissions scoped only to their bucket
 * 
 * This approach ensures complete isolation between tenants while using a consistent
 * infrastructure pattern that can scale to any number of tenants.
 */

// List of tenant project IDs - each represents a separate Firebase project
// and will receive its own isolated AWS resources
const tenants = [
  'evntgarde-event-management',
  'pillars-edu-quality-assessor',
  'teleo-church-application',
  'campus-student-lifecycle',
];

// For each tenant, create a complete set of infrastructure resources
for (const projectId of tenants) {
  // Authentication Stack (Cognito Identity Pool)
  // This enables Firebase JWT tokens to be exchanged for temporary AWS credentials
  const auth = new AuthStack(app, `${projectId}-auth`, { 
        projectId,
        env,
    });

  // Storage Stack (S3 Bucket)
  // Creates an isolated bucket for this tenant with appropriate CORS settings
  const storage = new StorageStack(app, `${projectId}-storage`, {
        projectId,
        env,
    });

  // IAM Stack (Roles and Permissions)
  // Sets up the role and permissions that authenticated users from this tenant will assume
  // when accessing AWS resources (specifically their tenant's S3 bucket)
  new IamStack(app, `${projectId}-iam`, {
    authStack: auth,
    projectId,
    bucketArn: storage.bucket.bucketArn,
    env,
  });
}
>>>>>>> 207026e9
<|MERGE_RESOLUTION|>--- conflicted
+++ resolved
@@ -1,4 +1,4 @@
-<<<<<<< HEAD
+
 #!/usr/bin/env node
 import 'source-map-support/register';
 import * as cdk from 'aws-cdk-lib';
@@ -16,7 +16,7 @@
     region: process.env.CDK_DEFAULT_REGION || 'ap-southeast-1',
   },
 });
-=======
+
 import * as cdk from 'aws-cdk-lib';
 import { AuthStack }  from '../lib/auth-stack';
 import { StorageStack } from '../lib/storage-stack';
@@ -80,4 +80,3 @@
     env,
   });
 }
->>>>>>> 207026e9
